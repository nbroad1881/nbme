--- conflicted
+++ resolved
@@ -79,11 +79,7 @@
     model_config.update(
         {
             "output_dropout": cfg["dropout"],
-<<<<<<< HEAD
-            "layer_norm_eps": cfg["layer_norm_eps"],
-=======
             # "layer_norm_eps": cfg["layer_norm_eps"],
->>>>>>> 4d28e10b
             "run_start": str(datetime.datetime.utcnow()),
         }
     )
@@ -102,11 +98,7 @@
 
     model.resize_token_embeddings(len(datamodule.tokenizer))
 
-<<<<<<< HEAD
-    freeze_layers(model, cfg["n_frozen_layers"], cfg.get("freeze_embeds", True))
-=======
     # freeze_layers(getattr(model, model.config.model_type.split("-")[0]), cfg["n_frozen_layers"], cfg.get("freeze_embeds", True))
->>>>>>> 4d28e10b
 
     data_collator = OnlyMaskingCollator(
         tokenizer=datamodule.tokenizer,
