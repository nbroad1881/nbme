import os
import itertools
from dataclasses import dataclass
from typing import Any, Dict, List, Optional, Tuple, Union

import torch
import numpy as np
from scipy.special import expit

from sklearn.metrics import precision_recall_fscore_support, f1_score
from transformers import (
    DataCollatorForTokenClassification,
    DataCollatorForLanguageModeling,
    get_scheduler,
)
from transformers.utils import logging
from transformers.tokenization_utils_base import PreTrainedTokenizerBase
import bitsandbytes as bnb

logger = logging.get_logger(__name__)


def set_wandb_env_vars(cfg):
    os.environ["WANDB_ENTITY"] = cfg.get("entity", "")
    os.environ["WANDB_PROJECT"] = cfg.get("project", "")
    os.environ["WANDB_RUN_GROUP"] = cfg.get("group", "")
    os.environ["WANDB_JOB_TYPE"] = cfg.get("job_type", "")
    os.environ["WANDB_NOTES"] = cfg.get("notes", "")
    os.environ["WANDB_TAGS"] = ",".join(cfg.get("tags", ""))


# From https://www.kaggle.com/theoviel/evaluation-metric-folds-baseline


def micro_f1(preds, truths):
    """
    Micro f1 on binary arrays.

    Args:
        preds (list of lists of ints): Predictions.
        truths (list of lists of ints): Ground truths.

    Returns:
        float: f1 score.
    """
    # Micro : aggregating over all instances
    preds = np.concatenate(preds)
    truths = np.concatenate(truths)
    return f1_score(truths, preds)


def spans_to_binary(spans, length=None):
    """
    Converts spans to a binary array indicating whether each character is in the span.

    Args:
        spans (list of lists of two ints): Spans.

    Returns:
        np array [length]: Binarized spans.
    """
    length = np.max(spans) if length is None else length
    binary = np.zeros(length)
    for start, end in spans:
        binary[start:end] = 1
    return binary


def span_micro_f1(preds, truths):
    """
    Micro f1 on spans.

    Args:
        preds (list of lists of two ints): Prediction spans.
        truths (list of lists of two ints): Ground truth spans.

    Returns:
        float: f1 score.
    """
    bin_preds = []
    bin_truths = []
    for pred, truth in zip(preds, truths):
        if not len(pred) and not len(truth):
            continue
        length = max(
            np.max(pred) if len(pred) else 0, np.max(truth) if len(truth) else 0
        )
        bin_preds.append(spans_to_binary(pred, length))
        bin_truths.append(spans_to_binary(truth, length))
    return micro_f1(bin_preds, bin_truths)


def get_score(y_true, y_pred):
    score = span_micro_f1(y_true, y_pred)
    return score


def get_results(char_probs, th=0.5):
    results = []
    for char_prob in char_probs:
        result = np.where(char_prob >= th)[0] + 1
        result = [
            list(g)
            for _, g in itertools.groupby(
                result, key=lambda n, c=itertools.count(): n - next(c)
            )
        ]
        result = [f"{min(r)} {max(r)}" for r in result]
        result = ";".join(result)
        results.append(result)
    return results


def get_predictions(results):
    predictions = []
    for result in results:
        prediction = []
        if result != "":
            for loc in [s.split() for s in result.split(";")]:
                start, end = int(loc[0]), int(loc[1])
                prediction.append([start, end])
        predictions.append(prediction)
    return predictions


def get_location_predictions(preds, dataset):
    """
    Finds the prediction indexes at the character level.
    """
    all_predictions = []
    for pred, offsets, seq_ids in zip(
        preds, dataset["offset_mapping"], dataset["sequence_ids"]
    ):
        start_idx = None
        current_preds = []
        for p, o, s_id in zip(pred, offsets, seq_ids):
            if s_id is None or s_id == 0:
                continue

            if p > 0.5:
                if start_idx is None:
                    start_idx = o[0]
                end_idx = o[1]
            elif start_idx is not None:
                current_preds.append((start_idx, end_idx))
                start_idx = None

        if start_idx is not None:
            current_preds.append((start_idx, end_idx))

        all_predictions.append(current_preds)

    return all_predictions


def kaggle_metrics(eval_prediction, dataset):
    """
    For `compute_metrics`

    Use partial for the args and kwargs to pass other data
    into the `compute_metrics` function.
    """

    pred_idxs = get_location_predictions(expit(eval_prediction.predictions), dataset)

    all_labels = []
    all_preds = []
    for preds, locations, text in zip(
        pred_idxs,
        dataset["locations"],
        dataset["pn_history"],
    ):

        num_chars = len(text)
        char_labels = np.zeros((num_chars), dtype=bool)

        for start, end in locations:
            char_labels[start:end] = 1

        char_preds = np.zeros((num_chars), dtype=bool)

        for start_idx, end_idx in preds:
            char_preds[start_idx:end_idx] = 1
            if (
                text[start_idx].isspace()
                and start_idx > 0
                and not char_preds[start_idx - 1]
            ):
                char_preds[start_idx] = 0

        all_labels.extend(char_labels)
        all_preds.extend(char_preds)

    results = precision_recall_fscore_support(all_labels, all_preds, average="binary")

    return {"precision": results[0], "recall": results[1], "f1": results[2]}


@dataclass
class DataCollatorWithMasking(DataCollatorForTokenClassification):
    """
    Data collator that will dynamically pad the inputs received, as well as the labels.
    Have to modify to make label tensors float and not int.
    This must be used with the MaskingProbCallback that sets the environment
    variable at the beginning and end of the training step. This callback ensures
    that there is no masking done during evaluation.
    """

    tokenizer = None
    padding = True
    max_length = None
    pad_to_multiple_of = None
    label_pad_token_id = -100
    return_tensors = "pt"

    def torch_call(self, features):
        batch = super().torch_call(features)
        label_name = "label" if "label" in features[0].keys() else "labels"

        batch[label_name] = batch[label_name].type(torch.float32)

        masking_prob = os.getenv("MASKING_PROB")
        if masking_prob is not None and masking_prob != "0":
            batch = self.mask_tokens(batch, float(masking_prob))

        return batch

    def mask_tokens(self, batch, masking_prob):
        """
        Mask the inputs at `masking_prob` probability.
        The loss from masked tokens will still be included.
        """

        special_tokens_mask = [
            self.tokenizer.get_special_tokens_mask(val, already_has_special_tokens=True)
            for val in batch["input_ids"].tolist()
        ]
        special_tokens_mask = torch.tensor(special_tokens_mask, dtype=torch.bool)

        probability_matrix = torch.full(batch["input_ids"].shape, masking_prob)
        probability_matrix.masked_fill_(special_tokens_mask, value=0.0)
        masked_indices = torch.bernoulli(probability_matrix).bool()

        batch["input_ids"][masked_indices] = self.tokenizer.convert_tokens_to_ids(
            self.tokenizer.mask_token
        )

        return batch


def reinit_model_weights(model, n_layers, config):

    backbone = model.backbone
    if config.model_type == "bart":
        std = config.init_std
    else:
        std = config.initializer_range

    if n_layers > 0:
        if config.model_type == "bart":
            encoder_layers = backbone.encoder.layers
            decoder_layers = backbone.decoder.layers

            reinit_layers(encoder_layers, n_layers, std)
            reinit_layers(decoder_layers, n_layers, std)
        else:
            encoder_layers = backbone.encoder.layer
            reinit_layers(encoder_layers, n_layers, std)

    reinit_modules([model.output], std)


def reinit_layers(layers, n_layers, std):
    for layer in layers[-n_layers:]:
        reinit_modules(layer.modules(), std)


def reinit_modules(modules, std, reinit_embeddings=False):
    for module in modules:
        if isinstance(module, torch.nn.Linear):
            module.weight.data.normal_(mean=0.0, std=std)
            if module.bias is not None:
                module.bias.data.zero_()
        elif reinit_embeddings and isinstance(module, torch.nn.Embedding):
            module.weight.data.normal_(mean=0.0, std=std)
            if module.padding_idx is not None:
                module.weight.data[module.padding_idx].zero_()
        elif isinstance(module, torch.nn.LayerNorm):
            module.bias.data.zero_()
            module.weight.data.fill_(1.0)


def layerwise_learning_rate(model, lr=3e-5, wd=0.01, alpha=0.8):
    model_type = model.backbone_name

    layers = (
        [getattr(model, model_type).embeddings]
        + [getattr(model, model_type).encoder.layer]
        + [model.output]
    )
    layers.reverse()

    optimizer_grouped_parameters = []

    for i, layer in enumerate(layers):
        # This keeps top layer = lr
        if i > 0:
            lr *= alpha
        optimizer_grouped_parameters += uniform_learning_rate(layer, wd)

    return optimizer_grouped_parameters


def create_optimizer(model, train_args):
    return bnb.optim.Adam8bit(
<<<<<<< HEAD
        model,
        lr=train_args.learning_rate,
        weight_decay=train_args.weight_decay,
=======
        uniform_learning_rate(model, train_args.learning_rate, train_args.weight_decay),
>>>>>>> 4d28e10b
        betas=(train_args.adam_beta1, train_args.adam_beta2),
        eps=train_args.adam_epsilon,
    )


<<<<<<< HEAD
def create_scheduler(self, num_training_steps, optimizer, train_args, **kwargs):
=======
def create_scheduler(num_training_steps, optimizer, train_args, **kwargs):
>>>>>>> 4d28e10b

    # if self.run_config.lr_scheduler == "step":
    #     milestones = [m * num_training_steps for m in self.run_config.lr_milestones]
    #     scheduler = lr_scheduler.MultiStepLR(
    #         optimizer,
    #         milestones=milestones,
    #         gamma=self.run_config.lr_gamma,
    #     )

    # else:
    if train_args.warmup_ratio > 0:
        warmup_steps = num_training_steps * train_args.warmup_ratio
    else:
        warmup_steps = train_args.warmup_steps

    scheduler = get_scheduler(
        train_args.lr_scheduler_type,
        optimizer,
        warmup_steps,
        num_training_steps,
    )

    # if self.run_config.use_swa:
    #     self.swa_scheduler = SWALR(
    #         optimizer,
    #         swa_lr=self.run_config.swa_lr,
    #         anneal_epochs=self.run_config.swa_anneal_steps,
    #     )
    return scheduler


def uniform_learning_rate(model, lr, wd=0.01):

    no_decay = ["bias", "LayerNorm.weight"]
    return [
        {
            "params": [
                p
                for n, p in model.named_parameters()
                if not any(nd in n for nd in no_decay)
            ],
            "weight_decay": wd,
            "lr": lr,
        },
        {
            "params": [
                p
                for n, p in model.named_parameters()
                if any(nd in n for nd in no_decay)
            ],
            "weight_decay": 0.0,
            "lr": lr,
        },
    ]


def freeze_layers(model, n_layers, freeze_embeds=True):
    if freeze_embeds:
        model.embeddings.requires_grad_(False)

    model.encoder.layer[:n_layers].requires_grad_(False)


@dataclass
class OnlyMaskingCollator(DataCollatorForLanguageModeling):
    """
    Data collator used for language modeling. Inputs are dynamically padded to the maximum length of a batch if they
    are not all of the same length.
    Args:
        tokenizer ([`PreTrainedTokenizer`] or [`PreTrainedTokenizerFast`]):
            The tokenizer used for encoding the data.
        mlm (`bool`, *optional*, defaults to `True`):
            Whether or not to use masked language modeling. If set to `False`, the labels are the same as the inputs
            with the padding tokens ignored (by setting them to -100). Otherwise, the labels are -100 for non-masked
            tokens and the value to predict for the masked token.
        mlm_probability (`float`, *optional*, defaults to 0.15):
            The probability with which to (randomly) mask tokens in the input, when `mlm` is set to `True`.
        pad_to_multiple_of (`int`, *optional*):
            If set will pad the sequence to a multiple of the provided value.
        return_tensors (`str`):
            The type of Tensor to return. Allowable values are "np", "pt" and "tf".
    <Tip>
    For best performance, this data collator should be used with a dataset having items that are dictionaries or
    BatchEncoding, with the `"special_tokens_mask"` key, as returned by a [`PreTrainedTokenizer`] or a
    [`PreTrainedTokenizerFast`] with the argument `return_special_tokens_mask=True`.
    </Tip>"""

    tokenizer: PreTrainedTokenizerBase
    mlm: bool = True
    mlm_probability: float = 0.15
    pad_to_multiple_of: Optional[int] = None
    return_tensors: str = "pt"

    def torch_mask_tokens(
        self, inputs: Any, special_tokens_mask: Optional[Any] = None
    ) -> Tuple[Any, Any]:
        """
        Prepare masked tokens inputs/labels for masked language modeling: 80% MASK, 10% random, 10% original.
        """
        import torch

        labels = inputs.clone()
        # We sample a few tokens in each sequence for MLM training (with probability `self.mlm_probability`)
        probability_matrix = torch.full(labels.shape, self.mlm_probability)
        if special_tokens_mask is None:
            special_tokens_mask = [
                self.tokenizer.get_special_tokens_mask(
                    val, already_has_special_tokens=True
                )
                for val in labels.tolist()
            ]
            special_tokens_mask = torch.tensor(special_tokens_mask, dtype=torch.bool)
        else:
            special_tokens_mask = special_tokens_mask.bool()

        probability_matrix.masked_fill_(special_tokens_mask, value=0.0)
        masked_indices = torch.bernoulli(probability_matrix).bool()
        labels[~masked_indices] = -100  # We only compute loss on masked tokens

        # 80% of the time, we replace masked input tokens with tokenizer.mask_token ([MASK])
        # indices_replaced = torch.bernoulli(torch.full(labels.shape, 0.8)).bool() & masked_indices
        # inputs[indices_replaced] = self.tokenizer.convert_tokens_to_ids(self.tokenizer.mask_token)
        inputs[masked_indices] = self.tokenizer.convert_tokens_to_ids(
            self.tokenizer.mask_token
        )

        # # 10% of the time, we replace masked input tokens with random word
        # indices_random = torch.bernoulli(torch.full(labels.shape, 0.5)).bool() & masked_indices & ~indices_replaced
        # random_words = torch.randint(len(self.tokenizer), labels.shape, dtype=torch.long)
        # inputs[indices_random] = random_words[indices_random]

        # The rest of the time (10% of the time) we keep the masked input tokens unchanged
        return inputs, labels<|MERGE_RESOLUTION|>--- conflicted
+++ resolved
@@ -313,23 +313,13 @@
 
 def create_optimizer(model, train_args):
     return bnb.optim.Adam8bit(
-<<<<<<< HEAD
-        model,
-        lr=train_args.learning_rate,
-        weight_decay=train_args.weight_decay,
-=======
         uniform_learning_rate(model, train_args.learning_rate, train_args.weight_decay),
->>>>>>> 4d28e10b
         betas=(train_args.adam_beta1, train_args.adam_beta2),
         eps=train_args.adam_epsilon,
     )
 
 
-<<<<<<< HEAD
-def create_scheduler(self, num_training_steps, optimizer, train_args, **kwargs):
-=======
 def create_scheduler(num_training_steps, optimizer, train_args, **kwargs):
->>>>>>> 4d28e10b
 
     # if self.run_config.lr_scheduler == "step":
     #     milestones = [m * num_training_steps for m in self.run_config.lr_milestones]
